import datetime
import os
from pathlib import PurePosixPath
# from dotenv import load_dotenv

# Load environment variables from .env file
# load_dotenv()

# Get directories from environment variables (with defaults)
<<<<<<< HEAD
INPUT_DIR = os.getenv("INPUT_DIR", "/app/input")
# OUTPUT_DIR = os.getenv("OUTPUT_DIR", "/app/output")
# REPORT_DIR = os.getenv("REPORT_DIR", "/app/report")

# INPUT_DIR="./data/input"      # Where the watcher looks for new files
REPORT_DIR="./data/report"  # Where logs & reports are stored
OUTPUT_DIR="./data/output"    # Where converted JSON files are stored
# COMPARE_DIR="./data/compare"
=======
INPUT_DIR = os.getenv("INPUT_DIR", "./data/input")
OUTPUT_DIR = os.getenv("OUTPUT_DIR", "./data/output")
REPORT_DIR = os.getenv("REPORT_DIR", "./data/report")
>>>>>>> 175ea373

def generate_filename(xml_filename, file_type):
    """
    Generate a unique filename with a timestamp and return the full file path.

    Args:
        xml_filename (str): The original XDP filename.
        file_type (str): Type of file ('report' or 'output').

    Returns:
        str: Full path to the generated file.
    """
    safe_filename = os.path.splitext(os.path.basename(xml_filename))[0]  # Remove extension
    timestamp = datetime.datetime.now().strftime("%Y%m%d_%H%M%S")  # YYYYMMDD_HHMMSS

    if file_type == "report":
        directory = REPORT_DIR
    elif file_type == "output":
        directory = OUTPUT_DIR
    else:
        raise ValueError("Invalid file type. Must be 'report' or 'output'.")

    os.makedirs(directory, exist_ok=True)  # Ensure directory exists
    return str(PurePosixPath(directory, f"{safe_filename}_{file_type}_{timestamp}.json"))<|MERGE_RESOLUTION|>--- conflicted
+++ resolved
@@ -7,20 +7,9 @@
 # load_dotenv()
 
 # Get directories from environment variables (with defaults)
-<<<<<<< HEAD
-INPUT_DIR = os.getenv("INPUT_DIR", "/app/input")
-# OUTPUT_DIR = os.getenv("OUTPUT_DIR", "/app/output")
-# REPORT_DIR = os.getenv("REPORT_DIR", "/app/report")
-
-# INPUT_DIR="./data/input"      # Where the watcher looks for new files
-REPORT_DIR="./data/report"  # Where logs & reports are stored
-OUTPUT_DIR="./data/output"    # Where converted JSON files are stored
-# COMPARE_DIR="./data/compare"
-=======
 INPUT_DIR = os.getenv("INPUT_DIR", "./data/input")
 OUTPUT_DIR = os.getenv("OUTPUT_DIR", "./data/output")
 REPORT_DIR = os.getenv("REPORT_DIR", "./data/report")
->>>>>>> 175ea373
 
 def generate_filename(xml_filename, file_type):
     """
