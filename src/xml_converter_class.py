import xml.etree.ElementTree as ET
import json
import os
import uuid
from datetime import datetime
from report import Report

class XDPParser:
    def __init__(self, xml_filename, mapping_file=None):
        try:
            self.xml_filename = xml_filename
            
            # Dynamically resolve the mapping file path if not provided
            if mapping_file is None:
                script_dir = os.path.dirname(os.path.abspath(__file__))  # Get the current script's directory
                project_root = os.path.abspath(os.path.join(script_dir, ".."))  # Move up to project root
                mapping_file = os.path.join(project_root, "xml_mapping.json")  # Construct full path

            self.mapping_file = mapping_file
            self.breadcrumb = ""
            self.id_counter = 1
            self.mapping = self.load_mapping_file()
            self.namespaces = None

            # Parse the XML file
            self.tree = ET.parse(xml_filename)
            self.root = self.tree.getroot()
            self.namespaces = self.extract_namespaces()

            # Find the root subform
            self.root_subform = self.root.find(".//template:subform", self.namespaces)

            # Output JSON structure
            self.output_json = self.create_output_structure()
            self.all_items = []
            self.Report = Report(xml_filename)
        except Exception as e:
            print(f"Error initializing XDPParser: {e}")
            raise
    
    def load_mapping_file(self):
        try:
            """Load field mapping configuration"""
            if not os.path.exists(self.mapping_file):
                raise FileNotFoundError(f"Mapping file {self.mapping_file} not found")
            
            with open(self.mapping_file, 'r') as f:
                return json.load(f)
        except Exception as e:
            print(f"Error loading mapping file: {e}")
            return None
    
    def extract_namespaces(self):
        try:
            """Extract namespace mappings from XML document"""
            namespaces = {}
            
            for elem in self.root.iter():
                if '}' in elem.tag:
                    uri = elem.tag.split('}')[0].strip('{')
                    for attr_name in elem.attrib:
                        if '}' in attr_name:
                            prefix = attr_name.split('}')[1].split(':')[0]
                            namespaces[prefix] = uri
                            break
                    else:
                        if 'adobe.com/xdp' in uri:
                            namespaces['xdp'] = uri
                        elif 'xfa-template' in uri:
                            namespaces['template'] = uri
            
            # Return default namespaces if none found
            if not namespaces:
                namespaces = {
                    'xdp': 'http://ns.adobe.com/xdp/',
                    'template': 'http://www.xfa.org/schema/xfa-template/3.0/'
                }
                
            return namespaces
        except Exception as e:
            print(f"Error extracting namespaces Using default Namespaces: {e}")
            namespaces = {
                'xdp': 'http://ns.adobe.com/xdp/',
                'template': 'http://www.xfa.org/schema/xfa-template/3.0/'
            }
            return namespaces
    
    def add_breadcrumb(self, tag):
        try:
            """Add element tag to breadcrumb path"""
            self.breadcrumb += f"<{tag}>"
            if len(self.breadcrumb) > 200:
                self.breadcrumb = self.breadcrumb[-200:]
        except Exception as e:
            print(f"Error adding breadcrumb: {e}")
    
    def remove_breadcrumb(self, tag):
        try:
            """Remove the last element tag from breadcrumb"""
            tag_str = f"<{tag}>"
            index = self.breadcrumb.rfind(tag_str)
            if index != -1:
                self.breadcrumb = self.breadcrumb[:index]
        except Exception as e:
            print(f"Error removing breadcrumb: {e}")
    
    def get_breadcrumb(self):
        try:
            """Get current breadcrumb path"""
            return self.breadcrumb
        except Exception as e:
            print(f"Error getting breadcrumb: {e}")
            return ""
    
    def next_id(self):
        try:
            """Get next unique ID and increment counter"""
            current_id = str(self.id_counter)
            self.id_counter += 1
            return current_id
        except Exception as e:
            print(f"Error generating next ID: {e}")
            return str(uuid.uuid4())
    
    def find_mapping_for_path(self, path):
        try:
            """Find mapping configuration for given path"""
            for mapping in self.mapping.get("mappings", []):
                if path.endswith(mapping.get("xmlPath", "")):
                    return mapping
            return None
        except Exception as e:
            print(f"Error finding mapping for path: {e}")
            return None
    
    def create_output_structure(self):
        try:
            """Create the base output JSON structure"""
            # Extract form ID from filename or default
            form_id = "HR0001"  # Default form ID
            if "HR" in self.xml_filename:
                parts = self.xml_filename.split("HR")
                if len(parts) > 1:
                    form_id_part = parts[1].split(".")[0]
                    if form_id_part:
                        form_id = f"HR{form_id_part}"
            
            # Get form title if available
            form_title = "Work Search Activity Record"  # Default title
            
            # Find title text manually since contains() is not supported in ElementTree XPath
            for text_elem in self.root.findall(".//template:text", self.namespaces):
                if text_elem.text and "Work Search" in text_elem.text:
                    form_title = text_elem.text
                    break
            
            return {
                "version": self.mapping["constants"]["version"],
                "ministry_id": self.mapping["constants"]["ministry_id"],
                "id": str(uuid.uuid4()),
                "lastModified": datetime.now().strftime("%Y-%m-%dT%H:%M:%S+00:00"),
                "title": form_title,
                "form_id": form_id,
                "deployed_to": None,
                "dataSources": []
            }
        except Exception as e:
            print(f"Error creating output structure: {e}")
            return {
                "version": "1.0",
                "ministry_id": "0",
                "id": str(uuid.uuid4()),
                "lastModified": datetime.now().strftime("%Y-%m-%dT%H:%M:%S+00:00"),
                "title": "Form",
                "form_id": "FORM0001",
                "deployed_to": None,
                "dataSources": []
            }
    
    def parse(self):
        try:
            """Main parsing method"""
            if self.root_subform is None:
                print("Root subform not found")
                return None
                
            # Process all sections
            self.process_master_pages()
            self.process_root_elements()
            
            # Add items to output JSON
            self.output_json["data"] = {"items": self.all_items}
            
            # # Write output
            # output_file = 'mapping_output.json'
            # with open(output_file, 'w') as json_file:
            #     json.dump(self.output_json, json_file, indent=4)
                
            # print(f"JSON output saved to {output_file}")
            
            # Once all fields are processed, save the report (instead of saving after every field)
            self.Report.save_report()
            return self.output_json
        except Exception as e:
            print(f"Error in main parse method: {e}")
            return None
    
    def process_master_pages(self):
        try:
            """Process pageSet elements (master pages)"""
            pagesets = self.root.findall(".//template:pageSet", self.namespaces)
            
            for pageset in pagesets:
                
                page_fields = self.process_page_fields(pageset)
                # Add master page group if we found any fields
                if page_fields:
                    master_page = {
                        "type": "group",
                        "label": "Master Page",
                        "id": self.next_id(),
                        "groupId": str(self.mapping["constants"]["ministry_id"]),
                        "repeater": False,
                        "codeContext": {
                            "name": "master_page"
                        },
                        "groupItems": [
                            {
                                "fields": page_fields
                            }
                        ]
                    }
                    self.all_items.append(master_page)
        except Exception as e:
            print(f"Error processing master pages: {e}")
    
    def process_page_fields(self, pageset):
        try:
            page_fields = []
            # Find text elements in pageSet for header/footer info
            for draw in pageset.findall(".//template:draw", self.namespaces):
                draw_name = draw.attrib.get("name", "generic_text_display")
                
                # Get the text value if available
                text_value = None
                text_elem = draw.find(".//template:text", self.namespaces)
                if text_elem is not None and text_elem.text:
                    text_value = text_elem.text
                
                # Create text-info field
                text_field = {
                    "type": "text-info",
                    "id": self.next_id(),
                    "label": None,
                    "helpText": None,
                    "styles": None,
                    "mask": None,
                    "codeContext": {
                        "name": draw_name
                    },
                    "value": text_value,
                    "helperText": " as it appears on official documents"
                }
                page_fields.append(text_field)
                self.Report.report_success(draw_name, 'text-info', text_value)
            return page_fields
        except Exception as e:
            print(f"Error processing page fields: {e}")
            self.Report.report_error("page_field", 'text-info', "Error processing page fields")
            return []
    
    def process_root_elements(self):
        try:
            """Process top-level elements in the main subform"""
            # First, check for any direct field or draw elements
            for draw in self.root_subform.findall("./template:draw", self.namespaces):
                field = self.process_draw(draw)
                if field:
                    self.all_items.append(field)
            
            for field in self.root_subform.findall("./template:field", self.namespaces):
                field_obj = self.process_field(field)
                if field_obj:
                    self.all_items.append(field_obj)
            
            # Then process subforms (which become groups)
            for subform in self.root_subform.findall("./template:subform", self.namespaces):
                group = self.process_subform(subform)
                if group:
                    self.all_items.append(group)
            
            # Process exclusion groups (radio button groups)
            for exclgroup in self.root_subform.findall("./template:exclGroup", self.namespaces):
                group = self.process_exclgroup(exclgroup)
                if group:
                    self.all_items.append(group)
        except Exception as e:
            print(f"Error processing root elements: {e}")
    
    def process_draw(self, draw):
        try:
            """Process a draw element (usually text display)"""
            draw_name = draw.attrib.get("name", f"field_{self.id_counter}")
            
            # Track breadcrumb for mapping lookup
            self.add_breadcrumb(draw_name)
            current_path = self.get_breadcrumb()
            
            # Find mapping configuration for this draw element
            mapping = self.find_mapping_for_path(current_path)
            
            # Get text content if available
            text_value = None
            text_elem = draw.find(".//template:text", self.namespaces)
            if text_elem is not None and text_elem.text:
                text_value = text_elem.text
            
            # Check for HTML content
            html_elem = None
            for elem in draw.findall(".//template:exData", self.namespaces):
                if elem.attrib.get("contentType") == "text/html":
                    html_elem = elem
                    break
                    
            if html_elem is not None and html_elem.text:
                text_value = html_elem.text
            
            # Determine field type - use mapping if available
            field_type = "generic_text_display"
            if mapping and mapping.get("fieldType"):
                field_type = mapping.get("fieldType")
            elif "foi" in draw_name.lower():
                field_type = "foi_statement"
            elif text_value:
                text_lower = text_value.lower()
                if "personal information" in text_lower or "freedom of information" in text_lower:
                    field_type = "foi_statement"
            
            # Create text-info field
            field_obj = {
                "type": "text-info",
                "id": self.next_id(),
                "label": mapping.get("label") if mapping else None,
                "helpText": mapping.get("helpText") if mapping else None,
                "styles": None,
                "mask": None,
                "codeContext": {
                    "name": field_type
                },
                "value": text_value,
                "helperText": " as it appears on official documents"
            }
            
            # Apply any additional mapping properties
            if mapping:
                if mapping.get("required"):
                    field_obj["required"] = mapping.get("required")
                if mapping.get("styles"):
                    field_obj["styles"] = mapping.get("styles")
                
            self.Report.report_success(draw_name, 'text-info', text_value)
            self.remove_breadcrumb(draw_name)
            return field_obj
        except Exception as e:
            print(f"Error processing draw element: {e}")
            self.Report.report_error(draw_name if 'draw_name' in locals() else "unknown_draw", 
                                    'text-info', 
                                    text_value if 'text_value' in locals() else "unknown_text")
            self.remove_breadcrumb(draw_name if 'draw_name' in locals() else "unknown")
            return None
    
    def process_field(self, field):
        try:
            """Process a field element"""
            field_name = field.attrib.get("name", f"field_{self.id_counter}")
            
            # Get current XML path for mapping lookup
            self.add_breadcrumb(field_name)
            current_path = self.get_breadcrumb()
            
            # Find mapping configuration for this field path
            mapping = self.find_mapping_for_path(current_path)
            
            # Get UI element to determine field type
            ui_elem = field.find("./template:ui", self.namespaces)
            if ui_elem is None:
                self.remove_breadcrumb(field_name)
                return None
            
            # Determine field type based on UI element
            ui_children = list(ui_elem)
            if not ui_children:
                self.remove_breadcrumb(field_name)
                return None
            
            ui_child = ui_children[0]
            ui_tag = ui_child.tag.split('}')[-1] if '}' in ui_child.tag else ui_child.tag
            
            # Get caption/label if available
            caption_text = None
            caption_elem = field.find("./template:caption/template:value/template:text", self.namespaces)
            if caption_elem is not None and caption_elem.text:
                caption_text = caption_elem.text
            
            # Get help text if available
            help_text = None
            help_elem = field.find("./template:assist/template:toolTip", self.namespaces)
            if help_elem is not None and help_elem.text:
                help_text = help_elem.text
            
            # Get binding reference if available
            binding_ref = None
            binding_elem = field.find("./template:bind", self.namespaces)
            if binding_elem is not None and 'ref' in binding_elem.attrib:
                binding_ref = binding_elem.attrib['ref']
            
            # Create appropriate field object based on UI type
            field_obj = None
            
            # Apply mapping overrides if available
            field_type = None
            if mapping:
                field_type = mapping.get("fieldType")
                # Apply other mapping configurations
                if mapping.get("label"):
                    caption_text = mapping.get("label")
                if mapping.get("helpText"):
                    help_text = mapping.get("helpText")
            
            if ui_tag == "textEdit":
                field_obj = {
                    "type": field_type or "text-input",
                    "id": self.next_id(),
                    "label": caption_text,
                    "helpText": help_text,
                    "styles": None,
                    "mask": None,
                    "codeContext": {
                        "name": field_name
                    },
                    "placeholder": "Enter your ",
                    "helperText": " as it appears on official documents",
                    "inputType": "text"
                }
                
                # Check for special field types based on field name if no mapping found
                if not field_type and ("area" in field_name.lower() or 
                                    any(area in field_name.lower() for area in ["comment", "description", "notes"])):
                    field_obj["type"] = "text-area"
                
                # Add databinding if available
                if binding_ref:
                    source = None
                    if "Contact" in binding_ref:
                        source = "Contact"
                    elif "Service" in binding_ref:
                        source = "Service Request"
                        
                    if source:
                        field_obj["databindings"] = {
                            "source": source,
                            "path": binding_ref
                        }
                    else:
                        field_obj["databindings"] = {
                            "path": binding_ref
                        }
                        
                    # Apply any dataSource mappings from the mapping file if present
                    if mapping and mapping.get("dataSource"):
                        field_obj["databindings"]["source"] = mapping.get("dataSource")
            
            elif ui_tag == "numericEdit":
                field_obj = {
                    "type": field_type or "text-input",
                    "id": self.next_id(),
                    "label": caption_text,
                    "helpText": help_text,
                    "styles": None,
                    "codeContext": {
                        "name": field_name
                    },
                    "value": None,
                    "inputType": "number"
                }
                
                if binding_ref:
                    field_obj["databindings"] = {"path": binding_ref}
                    
                    # Apply any dataSource mappings
                    if mapping and mapping.get("dataSource"):
                        field_obj["databindings"]["source"] = mapping.get("dataSource")
<<<<<<< HEAD
            elif ui_tag == "dateTimeEdit":
            # Extract the date format if available
                date_format = "yyyy-MM-dd"  # Default format
                format_elem = field.find("./template:format/template:picture", self.namespaces)
                if format_elem is not None and format_elem.text:
                    date_format = format_elem.text.lower().replace("yyyy", "Y").replace("dd", "d").replace("mm", "m")

                # Define validation rules
                validation_rules = [
                    {
                        "type": "required",
                        "value": True,
                        "errorMessage": "Date of birth should be submitted"
                    },
                    {
                        "type": "maxDate",
                        "value": "2024-09-01",
                        "errorMessage": "Date should be less than September 1st 2024 due to legislation"
                    },
                    {
                        "type": "minDate",
                        "value": "2000-01-01",
                        "errorMessage": "Date should be greater than January 1st 2000 due to legislations"
                    },
                    {
                        "type": "javascript",
                        "value": "{ const birthDate = new Date(value); const today = new Date();"
                                " const age = today.getFullYear() - birthDate.getFullYear();"
                                " const monthDiff = today.getMonth() - birthDate.getMonth();"
                                " const dayDiff = today.getDate() - birthDate.getDate();"
                                " if (monthDiff < 0 || (monthDiff === 0 && dayDiff < 0)) { age--; }"
                                " return age >= 18; }",
                        "errorMessage": "You must be at least 18 years old."
                    }
                ]

                # Create the JSON structure for date-picker
                field_obj = {
                    "type": "date-picker",
                    "label": caption_text or "Date Field",
                    "id": self.next_id(),
                    "fieldId": str(self.next_id()),
                    "codeContext": {
                        "name": field_name
                    },
                    "labelText": caption_text or "Date Field",
                    "placeholder": "yyyy-MM-dd",
                    "mask": date_format,
                    "validation": validation_rules
                }
           
=======
            elif ui_tag == "button":
                field_obj = {
                    "type": "button",
                    "id": self.next_id(),
                    "label": caption_text,
                    "helpText": help_text,
                    "styles": None,
                    "codeContext": {
                        "name": field_name
                    },
                    "buttonType": "submit"
                }
            
>>>>>>> e7ec5aa6
            # Rest of the method remains the same...
            # (Other field types like dateTimeEdit, checkButton, etc.)
            
            self.remove_breadcrumb(field_name)
            
            if field_obj is not None:
                self.Report.report_success(field_obj["type"], 'text-info', field_obj["label"])
                
                # Apply any additional mappings to field_obj
                if mapping:
                    if mapping.get("required"):
                        field_obj["required"] = mapping.get("required")
                    if mapping.get("validation"):
                        field_obj["validation"] = mapping.get("validation")
            else:
                self.Report.report_error(field_name, 'text-info', field_name, "Error processing field element")
                
            return field_obj
        except Exception as e:
            print(f"Error processing field element: {e}")
            self.Report.report_error(field_name if 'field_name' in locals() else "unknown_field", 
                                    'text-info',
                                    field_name if 'field_name' in locals() else "unknown",
                                    "Error processing field element")
            return None
    
    def process_subform(self, subform):
        try:
            """Process a subform element (adds it as a top-level group)"""
            subform_name = subform.attrib.get("name", f"generic_subform_{self.id_counter}")

            # Check if this is a repeating subform
            has_occur = subform.find("./template:occur", self.namespaces) is not None

            # Determine group ID based on name
            group_id = "1"  # Default
            if "contact" in subform_name.lower():
                group_id = "11"
            elif "submit" in subform_name.lower():
                group_id = "6"

            # Group label - Capitalize words and add spaces
            label = " ".join(word.capitalize() for word in subform_name.split("_"))
            if has_occur:
                label = f"Table - {label}"

            # Create group for this subform
            subform_group = {
                "type": "group",
                "label": label,
                "id": self.next_id(),
                "groupId": group_id,
                "repeater": has_occur,
                "codeContext": {
                    "name": subform_name
                },
                "groupItems": [{"fields": []}]
            }

            # Process fields in this subform
            for field in subform.findall("./template:field", self.namespaces):
                field_obj = self.process_field(field)
                if field_obj:
                    subform_group["groupItems"][0]["fields"].append(field_obj)

            # Process draw elements (text display)
            for draw in subform.findall("./template:draw", self.namespaces):
                draw_obj = self.process_draw(draw)
                if draw_obj:
                    subform_group["groupItems"][0]["fields"].append(draw_obj)

            # If subform has fields, add it to top-level items
            if subform_group["groupItems"][0]["fields"]:
                self.all_items.append(subform_group)

            # Process nested subforms (add them at the top level, not under this subform)
            for nested_subform in subform.findall("./template:subform", self.namespaces):
                self.process_subform(nested_subform)

        except Exception as e:
            print(f"Error processing subform: {e}")



    def process_exclgroup(self, exclgroup):
        try:
            """Process an exclusion group (radio button group)"""
            group_name = exclgroup.attrib.get("name", f"exclgroup_{self.id_counter}")
            
            # Create group for this exclusion group
            group_obj = {
                "type": "group",
                "label": group_name,
                "id": self.next_id(),
                "groupId": "1",
                "repeater": False,
                "codeContext": {
                    "name": group_name
                },
                "groupItems": [
                    {
                        "fields": []
                    }
                ]
            }
            
            # Process fields (usually radio buttons) in this group
            fields = []
            for field in exclgroup.findall("./template:field", self.namespaces):
                radio_obj = self.process_field(field)
                if radio_obj:
                    # Make sure it's a radio button and set the group name
                    if radio_obj["type"] == "radio":
                        radio_obj["groupName"] = group_name
                    fields.append(radio_obj)
            
            # If we found fields, add them to the group
            if fields:
                group_obj["groupItems"][0]["fields"] = fields
                self.Report.report_success(group_name, 'group', "Exclusion Group")
                return group_obj
            
            return None
        except Exception as e:
            print(f"Error processing exclusion group: {e}")
            self.Report.report_error(group_name if 'group_name' in locals() else "unknown_exclgroup", 
                                    'group', 
                                    "Error processing exclusion group")
            return None<|MERGE_RESOLUTION|>--- conflicted
+++ resolved
@@ -490,7 +490,6 @@
                     # Apply any dataSource mappings
                     if mapping and mapping.get("dataSource"):
                         field_obj["databindings"]["source"] = mapping.get("dataSource")
-<<<<<<< HEAD
             elif ui_tag == "dateTimeEdit":
             # Extract the date format if available
                 date_format = "yyyy-MM-dd"  # Default format
@@ -541,8 +540,6 @@
                     "mask": date_format,
                     "validation": validation_rules
                 }
-           
-=======
             elif ui_tag == "button":
                 field_obj = {
                     "type": "button",
@@ -556,7 +553,6 @@
                     "buttonType": "submit"
                 }
             
->>>>>>> e7ec5aa6
             # Rest of the method remains the same...
             # (Other field types like dateTimeEdit, checkButton, etc.)
             
